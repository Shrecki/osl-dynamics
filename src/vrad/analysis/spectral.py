"""Functions to perform spectral analysis.

"""

import logging
from typing import Tuple

import numpy as np
from scipy.signal.windows import dpss
from sklearn.decomposition import non_negative_factorization
from tqdm import trange
from vrad.analysis.functions import fourier_transform, nextpow2, validate_array
from vrad.analysis.time_series import get_state_time_series
from vrad.data.manipulation import standardize

_logger = logging.getLogger("VRAD")


<<<<<<< HEAD
def autocorrelation_function(
    covariances: np.ndarray, n_embeddings: int, n_raw_data_channels: int
) -> np.ndarray:
    """Calculates the autocorrelation function from the covariance matrix of time
    embedded data.

    Parameters
    ----------
    covariances : np.ndarray
        State covariance matrices. Shape is (n_states, n_te_channels, n_te_channels).
    n_embeddings : int
        Number of time embeddings.
    n_raw_data_channels : int
        Number of channels in the non-time-embedded data.

    Returns
    -------
    np.ndarray
        Autocorrelation function. Shape is (n_states, n_acf)
    """
    # Number of data points in the autocorrelation function
    n_acf = 2 * n_embeddings - 1

    # Number of states
    n_states = len(covariances)

    # Get the autocorrelation function
    autocorrelation_function = np.empty(
        [n_states, n_raw_data_channels, n_raw_data_channels, n_acf]
    )
    for i in range(n_states):
        for j in range(n_raw_data_channels):
            for k in range(n_raw_data_channels):
                # Auto/cross-correlation between channel j and channel k
                # of state i
                autocorrelation_function_jk = covariances[
                    i,
                    j * n_embeddings : (j + 1) * n_embeddings,
                    k * n_embeddings : (k + 1) * n_embeddings,
                ]

                # Take elements from the first row and column
                autocorrelation_function[i, j, k] = np.concatenate(
                    [
                        autocorrelation_function_jk[0, n_embeddings // 2 + 1 :][::-1],
                        autocorrelation_function_jk[:, n_embeddings // 2],
                        autocorrelation_function_jk[-1, : n_embeddings // 2][::-1],
                    ]
                )

    return autocorrelation_function


=======
>>>>>>> d4d85717
def decompose_spectra(
    coherences: np.ndarray,
    n_components: int,
    max_iter: int = 50000,
    random_state: int = None,
    verbose: int = 0,
) -> np.ndarray:
    """Performs spectral decomposition using coherences.

    Uses non-negative matrix factorization to decompose spectra.
    Follows the same procedure as the OSL funciton HMM-MAR/spectral/spectdecompose.m

    Parameters
    ----------
    coherences : np.ndarray
        Coherences with shape (n_states, n_channels, n_channels, n_f).
    n_components : int
        Number of spectral components to fit.
    max_iter : int
        Maximum number of iterations in sklearn's non_negative_factorization.
    random_state : int
        Seed for the random number generator.
    verbose : int
        Show verbose? (1) yes, (0) no.

    Returns
    -------
    components : np.ndarray
        Spectral components. Shape is (n_components, n_f).
    """
    print("Performing spectral decomposition")

    # Validation
    error_message = (
        "coherences must be a numpy array with shape (n_channels, n_channels), "
        + "(n_states, n_channels, n_channels) or (n_subjects, n_states, "
        + "n_channels, n_channels)."
    )
    coherences = validate_array(
        coherences,
        correct_dimensionality=5,
        allow_dimensions=[2, 3, 4],
        error_message=error_message,
    )

    # Number of subjects, states, channels and frequency bins
    n_subjects, n_states, n_channels, n_channels, n_f = coherences.shape

    # Indices of the upper triangle of the [n_channels, n_channels, n_f] sub-array
    i, j = np.triu_indices(n_channels, 1)

    # Concatenate coherences for each subject and state and only keep the upper triangle
    coherences = coherences[:, :, i, j].reshape(-1, n_f)

    # Perform non-negative matrix factorisation
    _, components, _ = non_negative_factorization(
        coherences,
        n_components=n_components,
        init=None,
        max_iter=max_iter,
        random_state=random_state,
        verbose=verbose,
    )

    # Order the weights and components in ascending frequency
    order = np.argsort(components.argmax(axis=1))
    components = components[order]

    return components


def state_covariance_spectra(
    autocorrelation_function: np.ndarray,
    sampling_frequency: float,
    nfft: int = 64,
    frequency_range: list = None,
):
    """Calculates spectra from the autocorrelation function.

    The power spectrum of each state is calculated as the Fourier transform of
    the auto-correlation function. Coherences are calculated from the power spectra.

    Parameters
    ----------
    autocorrelation_function : np.ndarray
        State autocorrelation functions.
        Shape must be (n_states, n_channels, n_channels, n_acf).
    sampling_frequency : float
        Frequency at which the data was sampled (Hz).
    nfft : int
        Number of data points in the FFT. The auto-correlation function will only
        have 2 * (n_embeddings + 2) - 1 data points. We pad the auto-correlation
        function with zeros to have nfft data points if the number of data points
        in the auto-correlation function is less than nfft. Default is 64.
    frequency_range : list
        Minimum and maximum frequency to keep (Hz).

    Returns
    -------
    frequencies : np.ndarray
        Frequencies of the power spectra and coherences. Shape is (n_f,).
    power_spectra : np.ndarray
        Power (or cross) spectra calculated for each state. Shape is (n_states,
        n_channels, n_channels, n_f).
    coherences : np.ndarray
        Coherences calculated for each state. Shape is (n_states, n_channels,
        n_channels, n_f).
    """
    print("Calculating power spectra")

    # Validation
    if frequency_range is None:
        frequency_range = [0, sampling_frequency / 2]

    # Number of data points in the autocorrelation function and FFT
    n_acf = autocorrelation_function.shape[-1]
    nfft = max(nfft, 2 ** nextpow2(n_acf))

    # Calculate the argments to keep for the given frequency range
    frequencies = np.arange(0, sampling_frequency / 2, sampling_frequency / nfft)
    f_min_arg = np.argwhere(frequencies >= frequency_range[0])[0, 0]
    f_max_arg = np.argwhere(frequencies <= frequency_range[1])[-1, 0]

    if f_max_arg <= f_min_arg:
        raise ValueError("Cannot select requested frequency range.")

    args_range = [f_min_arg, f_max_arg + 1]
    frequencies = frequencies[args_range[0] : args_range[1]]

    # Calculate cross power spectra as the Fourier transform of the
    # auto/cross-correlation function
    power_spectra = abs(
        fourier_transform(
            autocorrelation_function,
            sampling_frequency,
            nfft=nfft,
            args_range=args_range,
        )
    )

    # Normalise the power spectra
    power_spectra /= nfft ** 2

    # Coherences for each state
    coherences = coherence_spectra(power_spectra)

    return frequencies, np.squeeze(power_spectra), np.squeeze(coherences)


def multitaper(
    data: np.ndarray,
    sampling_frequency: float,
    nfft: int = None,
    tapers: np.ndarray = None,
    time_half_bandwidth: float = None,
    n_tapers: int = None,
    args_range: list = None,
) -> np.ndarray:
    """Calculates a power (or cross) spectral density using the multitaper method.

    Parameters
    ----------
    data : np.ndarray
        Data with shape (n_samples, n_channels) to calculate a multitaper for.
    sampling_frequency : float
        Frequency used to sample the data (Hz).
    nfft : int
        Number of points in the FFT.
    tapers : np.ndarray
        Taper functions.
    time_half_bandwidth : float
        Parameter to control the resolution of the multitaper.
    n_tapers : int
        Number of tapers.
    args_range : list
        Minimum and maximum indices of the multitaper to keep.

    Returns
    -------
    np.ndarray
        Power (or cross) spectral density with shape (n_channels, n_channels, n_f).
    """

    # Transpose the data so that it is [n_channels, n_samples]
    data = np.transpose(data)

    # Number of channels and length of each signal
    n_channels, n_samples = data.shape

    # Number of FFT data points to calculate
    if nfft is None:
        nfft = max(256, 2 ** nextpow2(n_samples))

    # If tapers are not passed we generate them here
    if tapers is None:

        # Check the time half width bandwidth and number of tapers has been passed
        if time_half_bandwidth is None or n_tapers is None:
            raise ValueError("time_half_bandwidth and n_tapers must be passed.")

        # Calculate tapers
        tapers = dpss(n_samples, NW=time_half_bandwidth, Kmax=n_tapers)
        tapers *= np.sqrt(sampling_frequency)

    else:
        # Get number of tapers from the tapers passed
        n_tapers = len(tapers)

    # Multiply the data by the tapers
    data = data[np.newaxis, :, :] * tapers[:, np.newaxis, :]

    # Calculate the FFT, X, which has shape [n_tapers, n_channels, n_f]
    X = fourier_transform(data, sampling_frequency, nfft=nfft, args_range=args_range)

    # Number of frequency bins in the FFT
    n_f = X.shape[-1]

    # Calculate the periodogram with each taper
    P = np.zeros([n_channels, n_channels, n_f], dtype=np.complex_)
    for i in range(n_tapers):
        for j in range(n_channels):
            for k in range(j, n_channels):
                P[j, k] += np.conjugate(X[i, j]) * X[i, k]
                if i == n_tapers - 1 and k != j:
                    P[k, j] = np.conjugate(P[j, k])

    return P


def multitaper_spectra(
    data: np.ndarray,
    alpha: np.ndarray,
    sampling_frequency: float,
    time_half_bandwidth: float,
    n_tapers: int,
    segment_length: int = None,
    frequency_range: list = None,
    standardize_data: bool = True,
) -> Tuple[np.ndarray, np.ndarray, np.ndarray]:
    """Calculates spectra for inferred states using a multitaper.

    This includes power and coherence spectra.
    Follows the same procedure as the OSL function HMM-MAR/spectral/hmmspectamt.m

    Parameters
    ----------
    data : np.ndarray
        Raw time series data with shape (n_samples, n_channels).
    alpha : np.ndarray
        Inferred state mixing factor alpha_t at each time point. Shape is (n_samples,
        n_states).
    sampling_frequency : float
        Frequency used to sample the data (Hz).
    time_half_bandwidth : float
        Parameter to control the resolution of the spectra.
    n_tapers : int
        Number of tapers to use when calculating the multitaper.
    segment_length : int
        Length of the data segement to use to calculate the multitaper.
    frequency_range : list
        Minimum and maximum frequency to keep.
    standardize : bool
        Should we standardize the data before calculating the PSDs? Default is True.

    Returns
    -------
    frequencies : np.ndarray
        Frequencies of the power spectra and coherences. Shape is (n_f,).
    power_spectra : np.ndarray
        Power (or cross) spectra calculated for each state. Shape is (n_states,
        n_channels, n_channels, n_f).
    coherences : np.ndarray
        Coherences calculated for each state. Shape is (n_states, n_channels,
        n_channels, n_f).
    """

    # Validation
    if (isinstance(data, list) != isinstance(alpha, list)) or (
        isinstance(data, np.ndarray) != isinstance(alpha, np.ndarray)
    ):
        raise ValueError(
            f"data is type {type(data)} and alpha is type "
            + f"{type(alpha)}. They must both be lists or numpy arrays."
        )

    if isinstance(data, np.ndarray):
        if alpha.shape[0] < data.shape[0]:
            # When we time embed we lose some data points so we trim the data
            n_padding = (data.shape[0] - alpha.shape[0]) // 2
            data = data[n_padding:-n_padding]
        elif alpha.shape[0] != data.shape[0]:
            raise ValueError("data cannot have less samples than alpha.")

    if isinstance(data, list):
        # Check data and state mixing factors for the same number of subjects has
        # been passed
        if len(data) != len(alpha):
            raise ValueError(
                "A different number of subjects has been passed for "
                + f"data and alpha: len(data)={len(data)}, "
                + f"len(alpha)={len(alpha)}."
            )

        # Check the number of samples in data and alpha
        for i in range(len(alpha)):
            if alpha[i].shape[0] < data[i].shape[0]:
                # When we time embed we lose some data points so we trim the data
                n_padding = (data[i].shape[0] - alpha[i].shape[0]) // 2
                data = data[n_padding:-n_padding]
            elif alpha[i].shape[0] != data[i].shape[0]:
                raise ValueError("data cannot have less samples than alpha.")

        # Concatenate the data and state mixing factors for each subject
        data = np.concatenate(data, axis=0)
        alpha = np.concatenate(alpha, axis=0)

    if data.ndim != 2:
        raise ValueError(
            "data must have shape (n_samples, n_states) "
            + "or (n_subjects, n_samples, n_states)."
        )

    if alpha.ndim != 2:
        raise ValueError(
            "alpha must have shape (n_samples, n_states) "
            + "or (n_subjects, n_samples, n_states)."
        )

    if segment_length is None:
        segment_length = 2 * sampling_frequency

    elif segment_length != 2 * sampling_frequency:
        _logger.warning("segment_length is recommended to be 2*sampling_frequency.")

    segment_length = int(segment_length)

    if frequency_range is None:
        frequency_range = [0, sampling_frequency / 2]

    # Standardise the data
    if standardize_data:
        # TODO: Maybe default behaviour should not be to standardize
        data = standardize(data, axis=0)

    # Use the state mixing factors to get a time series for each state
    state_time_series = get_state_time_series(data, alpha)

    # Number of subjects, states, samples and channels
    n_states, n_samples, n_channels = state_time_series.shape

    # Number of FFT data points to calculate
    nfft = max(256, 2 ** nextpow2(segment_length))

    # Calculate the argments to keep for the given frequency range
    frequencies = np.arange(0, sampling_frequency / 2, sampling_frequency / nfft)
    f_min_arg = np.argwhere(frequencies >= frequency_range[0])[0, 0]
    f_max_arg = np.argwhere(frequencies <= frequency_range[1])[-1, 0]
    frequencies = frequencies[f_min_arg : f_max_arg + 1]
    args_range = [f_min_arg, f_max_arg + 1]

    # Number of frequency bins
    n_f = args_range[1] - args_range[0]

    # Calculate tapers so we can estimate spectra with the multitaper method
    tapers = dpss(segment_length, NW=time_half_bandwidth, Kmax=n_tapers)
    tapers *= np.sqrt(sampling_frequency)

    # We will calculate the spectrum for several non-overlapping segments
    # of the time series and return the average over these segments.

    # Number of segments in the time series
    n_segments = round(n_samples / segment_length)

    # Power spectra for each state
    power_spectra = np.zeros([n_states, n_channels, n_channels, n_f], dtype=np.complex_)

    print("Calculating power spectra")
    for i in range(n_states):
        for j in trange(n_segments, desc=f"State {i}", ncols=98):

            # Time series for state i and segment j
            time_series_segment = state_time_series[
                i, j * segment_length : (j + 1) * segment_length
            ]

            # If we're missing samples we pad with zeros either side of the data
            if time_series_segment.shape[0] != segment_length:
                n_zeros = segment_length - time_series_segment.shape[0]
                n_padding = n_zeros // 2
                time_series_segment = np.pad(time_series_segment, n_padding)[
                    :, n_padding:-n_padding
                ]

            # Calculate the power (and cross) spectrum using the multitaper method
            power_spectra[i] += multitaper(
                time_series_segment,
                sampling_frequency,
                nfft=nfft,
                tapers=tapers,
                args_range=args_range,
            )

    # Normalise the power spectra
    # TODO: We should be normalising using sum alpha instead of sum alpha^2
    sum_alpha = np.sum(alpha ** 2, axis=0)[..., np.newaxis, np.newaxis, np.newaxis]
    power_spectra *= n_samples / (sum_alpha * n_tapers * n_segments)

    # Coherences for each state
    coherences = coherence_spectra(power_spectra)

    return frequencies, np.squeeze(power_spectra), np.squeeze(coherences)


def coherence_spectra(power_spectra: np.ndarray):
    """Calculates coherences from (cross) power spectral densities.

    Parameters
    ----------
    power_spectra : np.ndarray
        Power spectra. Shape is (n_states, n_channels, n_channels, n_f).

    Returns
    -------
    np.ndarray
        Coherence spectra for each state. Shape is (n_states, n_channels, n_channels,
        n_f).
    """
    n_states, n_channels, n_channels, n_f = power_spectra.shape

    print("Calculating coherences")
    coherences = np.empty([n_states, n_channels, n_channels, n_f])
    for i in range(n_states):
        for j in range(n_channels):
            for k in range(n_channels):
                coherences[i, j, k] = abs(
                    power_spectra[i, j, k]
                    / np.sqrt(power_spectra[i, j, j] * power_spectra[i, k, k])
                )

    return coherences<|MERGE_RESOLUTION|>--- conflicted
+++ resolved
@@ -16,62 +16,6 @@
 _logger = logging.getLogger("VRAD")
 
 
-<<<<<<< HEAD
-def autocorrelation_function(
-    covariances: np.ndarray, n_embeddings: int, n_raw_data_channels: int
-) -> np.ndarray:
-    """Calculates the autocorrelation function from the covariance matrix of time
-    embedded data.
-
-    Parameters
-    ----------
-    covariances : np.ndarray
-        State covariance matrices. Shape is (n_states, n_te_channels, n_te_channels).
-    n_embeddings : int
-        Number of time embeddings.
-    n_raw_data_channels : int
-        Number of channels in the non-time-embedded data.
-
-    Returns
-    -------
-    np.ndarray
-        Autocorrelation function. Shape is (n_states, n_acf)
-    """
-    # Number of data points in the autocorrelation function
-    n_acf = 2 * n_embeddings - 1
-
-    # Number of states
-    n_states = len(covariances)
-
-    # Get the autocorrelation function
-    autocorrelation_function = np.empty(
-        [n_states, n_raw_data_channels, n_raw_data_channels, n_acf]
-    )
-    for i in range(n_states):
-        for j in range(n_raw_data_channels):
-            for k in range(n_raw_data_channels):
-                # Auto/cross-correlation between channel j and channel k
-                # of state i
-                autocorrelation_function_jk = covariances[
-                    i,
-                    j * n_embeddings : (j + 1) * n_embeddings,
-                    k * n_embeddings : (k + 1) * n_embeddings,
-                ]
-
-                # Take elements from the first row and column
-                autocorrelation_function[i, j, k] = np.concatenate(
-                    [
-                        autocorrelation_function_jk[0, n_embeddings // 2 + 1 :][::-1],
-                        autocorrelation_function_jk[:, n_embeddings // 2],
-                        autocorrelation_function_jk[-1, : n_embeddings // 2][::-1],
-                    ]
-                )
-
-    return autocorrelation_function
-
-
-=======
->>>>>>> d4d85717
 def decompose_spectra(
     coherences: np.ndarray,
     n_components: int,
